--- conflicted
+++ resolved
@@ -301,8 +301,6 @@
         time_col: str = None,
     ):
 
-<<<<<<< HEAD
-        
         # Extract cross-validation configuration
         n_windows_val, step_size_val, refit_val = self.extract_cv_config(cv_config, 'val')
         n_windows_test, step_size_test, refit_test = self.extract_cv_config(cv_config, 'test')
@@ -318,21 +316,6 @@
             n_windows=n_windows_val,
             step_size=step_size_val,
             split='val'
-=======
-        # Filter out the n_windows to get the df used to fit the model
-        n_windows_val = cv_config.val.n_windows
-        step_size_val = cv_config.val.step_size
-        refit_val = cv_config.val.refit
-
-        n_windows_test = cv_config.test.n_windows
-        step_size_test = cv_config.test.step_size
-        refit_test = cv_config.test.refit
-
-        cutoff = self._engine.get_cutoff_date(
-            max_date=df[forecast_columns.date].max(),
-            freq=forecast_config.freq,
-            split="val",
->>>>>>> 27f1c11f
         )
         df_fit = df[df[forecast_columns.date] <= cutoff]
 
